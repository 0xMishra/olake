--- conflicted
+++ resolved
@@ -34,16 +34,6 @@
 function release() {
     local version=$1
     local platform=$2
-<<<<<<< HEAD
-    local is_dev=${3:-false}
-    local image_name="$DHID/$type-$connector"
-    local tag_version=""
-    
-    if [[ "$is_dev" == "true" ]]; then
-        tag_version="dev-${version}"
-    else
-        tag_version="${version}"
-=======
     local is_dev=${3:-true} # default dev mode
     local image_name="$DHID/$type-$connector"
     local tag_version="${version}"
@@ -53,7 +43,6 @@
     if [[ "$is_dev" == "true" ]]; then
         tag_version="dev-${version}"
         latest_tag="dev-latest"
->>>>>>> 6b6c0068
     fi
 
     echo "Logging into Docker..."
@@ -63,21 +52,9 @@
     # Attempt multi-platform build
     echo "Attempting multi-platform build..."
     
-<<<<<<< HEAD
-    # For dev images, only tag with the specified version, not 'latest'
-    local latest_tag="${image_name}:latest"
-    if [[ "$is_dev" == "true" ]]; then
-        latest_tag="${image_name}:dev-latest"
-    fi
-    
-    docker buildx build --platform "$platform" --push \
-        -t "${image_name}:${tag_version}" \
-        -t "${latest_tag}" \
-=======
     docker buildx build --platform "$platform" --push \
         -t "${image_name}:${tag_version}" \
         -t "${image_name}:${latest_tag}" \
->>>>>>> 6b6c0068
         --build-arg DRIVER_NAME="$connector" \
         --build-arg DRIVER_VERSION="$VERSION" . || fail "Multi-platform build failed. Exiting..."
     
@@ -106,14 +83,6 @@
     echo "⚠️ Git branch $CURRENT_BRANCH is not master. Proceeding anyway."
 fi
 
-<<<<<<< HEAD
-# Determine if we're in dev mode
-# Default to false if not set
-DEV_MODE="${DEV_MODE:-false}"
-echo "Dev mode: $DEV_MODE"
-
-=======
->>>>>>> 6b6c0068
 # Check version (skip strict validation for dev images)
 if [[ -z "$VERSION" ]]; then
     fail "❌ Version not set. Empty version passed."
